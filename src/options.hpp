#ifndef __ARCSTOOLS_OPTIONS_HPP__
#define __ARCSTOOLS_OPTIONS_HPP__

/**
 * \file
 *
 * \brief Options for runtime configuration.
 *
 * The Options class represents the complete command line input to an
 * application. Options are produced by a Configurator.
 *
 * A single Option instance represents a supported command line option.
 */

#include <climits>   // CHAR_BIT
#include <map>       // for map
#include <string>    // for string
#include <vector>    // for vector

#ifndef __ARCSTOOLS_CLITOKENS_HPP__
#include "clitokens.hpp"           // for OptionCode
#endif

namespace arcsapp
{

<<<<<<< HEAD

/**
 * \brief ID for a supported option
 */
using OptionValue = uint64_t;
=======
class Options;
std::ostream& operator << (std::ostream& out, const Options &options);

>>>>>>> bec7aa46


/**
 * \brief Base class for configuration options.
 *
 * An Options object contains the complete configuration information for an
 * ARApplication.
 */
class Options
{
public:

	friend std::ostream& operator << (std::ostream& out, const Options &options);

	/**
	 * \brief Options with predefined number of flags.
	 */
	Options(const std::size_t size);

	/**
	 * \brief Default constructor.
	 */
	Options() : Options(sizeof(OptionCode) * CHAR_BIT) { /* empty */ };

	/**
	 * \brief Virtual default destructor.
	 */
	virtual ~Options() noexcept;

	/**
	 * \brief Set or unset the help flag.
	 *
	 * The help flag indicates whether the option HELP was passed.
	 *
	 * \param[in] help The flag to set or unset
	 */
	void set_help(const bool help);

	/**
	 * \brief Return the help flag.
	 *
	 * \return TRUE iff the help option is set, otherwise FALSE
	 */
	bool is_set_help() const;

	/**
	 * \brief Set or unset the version flag.
	 *
	 * The version flag indicates whether the option VERSION was passed.
	 *
	 * \param[in] version The flag to set or unset
	 */
	void set_version(const bool version);

	/**
	 * \brief Return the version flag.
	 *
	 * \return TRUE iff the version option is set, otherwise FALSE
	 */
	bool is_set_version() const;

	/**
	 * \brief Set the name of the output file.
	 *
	 * \param[in] output Name of the output file
	 */
	void set_output(const std::string &output);

	/**
	 * \brief Return the name of the output file.
	 *
	 * \return Name of the output file
	 */
	std::string output() const;

	/**
	 * \brief Inherited worker to implement getters for option checks.
	 *
	 * \param[in] option The option to check for
	 *
	 * \return TRUE iff the option is set, otherwise FALSE
	 */
	bool is_set(const OptionCode &option) const;

	/**
	 * \brief Set the option to TRUE.
	 *
	 * If the option is currently set, the call has no effect.
	 *
	 * \param[in] option The option to be set to TRUE
	 */
	void set(const OptionCode &option);

	/**
	 * \brief Set the option to FALSE.
	 *
	 * If the option is currently unset, the call has no effect.
	 *
	 * \param[in] option The option to be set to FALSE
	 */
	void unset(const OptionCode &option);

	/**
	 * \brief Get option value by key.
	 *
	 * \param[in] option The option whose value to get
	 *
	 * \return The value of the option passed
	 */
	std::string get(const OptionCode &option) const;

	/**
	 * \brief Set option value for key.
	 *
	 * \param[in] option The option to put in
	 * \param[in] value  The value for the option to put in
	 */
	void put(const OptionCode &option, const std::string &value);

	/**
	 * \brief Get all input options.
	 *
	 * \return All input arguments
	 */
	std::vector<bool> const get_flags() const;

	/**
	 * \brief Get all input arguments.
	 *
	 * \return All input arguments
	 */
	std::vector<std::string> const get_arguments() const;

	/**
	 * \brief Get an input argument by index.
	 *
	 * Will return the \c i-th argument inserted on command line.
	 *
	 * \param[in] i Index of the argument in the argument list
	 *
	 * \return Argument
	 */
	std::string const get_argument(const OptionCode &i) const;

	/**
	 * \brief Returns TRUE iff no arguments are present.
	 *
	 * \return TRUE iff no arguments are present otherwise FALSE
	 */
	bool no_arguments() const;

	/**
	 * \brief Puts an argument to the end of the argument list.
	 *
	 * \param[in] arg The argument to be appended to the list of arguments
	 */
	void append(const std::string &arg);

	/**
	 * \brief Returns TRUE iff no information is contained in this Options
	 * instance.
	 *
	 * \return TRUE if no information is contained in this Options instance
	 */
	bool empty() const;

private:

	/**
	 * \brief Flag to indicate presence of --help option
	 */
	bool help_;

	/**
	 * \brief Flag to indicate presence of --version option
	 */
	bool version_;

	/**
	 * \brief Name of the output stream
	 */
	std::string output_;

	/**
	 * \brief Boolean and valued options
	 */
	std::vector<bool> flags_; // TODO redundant

	/**
	 * \brief Valued options' values
	 */
	std::map<OptionCode, std::string> values_;

	/**
	 * \brief Arguments (non-option values)
	 */
	std::vector<std::string> arguments_;
};

} // namespace arcsapp

#endif
<|MERGE_RESOLUTION|>--- conflicted
+++ resolved
@@ -24,17 +24,8 @@
 namespace arcsapp
 {
 
-<<<<<<< HEAD
-
-/**
- * \brief ID for a supported option
- */
-using OptionValue = uint64_t;
-=======
 class Options;
 std::ostream& operator << (std::ostream& out, const Options &options);
-
->>>>>>> bec7aa46
 
 
 /**
