#ifndef __ARCSTOOLS_CLITOKENS_HPP__
#include "clitokens.hpp"
#endif

#include <algorithm>  // for find, find_if
#include <cstring>    // for strncmp
#include <iterator>   // for ostream_iterator
#include <sstream>    // for ostringstream
#include <string>     // for string, allocator
#include <tuple>      // for tuple, get
#include <vector>     // for vector

//#include <iostream>   // cout (for debugging)

#ifndef __LIBARCSTK_LOGGING_HPP__
#include <arcstk/logging.hpp>
#endif

namespace arcsapp
{

// Option


OptionCode NONE;


Option::Option(const char shorthand, const std::string &symbol,
		const bool needs_value, const std::string &default_arg,
		const std::string &desc)
	: shorthand_   { shorthand }
	, symbol_      { symbol }
	, needs_value_ { needs_value }
	, default_     { default_arg }
	, description_ { desc }
{
	// empty
}


char Option::shorthand_symbol() const
{
	return shorthand_;
}


std::string Option::symbol() const
{
	return symbol_;
}


bool Option::needs_value() const
{
	return needs_value_;
}


std::string Option::default_arg() const
{
	return default_;
}


std::string Option::description() const
{
	return description_;
}


<<<<<<< HEAD
CLITokens::CLITokens (const int argc, const char* const * const argv)
	: tokens_ {}
=======
std::vector<std::string> Option::tokens() const
>>>>>>> bec7aa46
{
	std::vector<std::string> tokens;
	tokens.reserve(2);

	auto symbol = this->symbol();
	if (not symbol.empty())
	{
		symbol.insert(0, "--");
		tokens.push_back(symbol);
	}

<<<<<<< HEAD
	for (auto i = int { 1 }; i < argc; ++i)
=======
	if (auto shorthand_sym = this->shorthand_symbol(); shorthand_sym != '\0')
	{
		auto shorthand = std::string(1, shorthand_sym);
		shorthand.insert(0, "-");
		tokens.push_back(shorthand);
	}

	return tokens;
}


std::string Option::tokens_str() const
{
	std::ostringstream oss;
	auto tokens = this->tokens();

	if (!tokens.empty())
>>>>>>> bec7aa46
	{
		std::copy(tokens.begin(), tokens.end() - 1,
			std::ostream_iterator<std::string>(oss, ","));

		oss << tokens.back();
	}

	return oss.str();
}


// CallSyntaxException


<<<<<<< HEAD
std::tuple<bool, std::string> CLITokens::consume(const std::string &token,
		const bool value_requested) noexcept
=======
CallSyntaxException::CallSyntaxException(const std::string &what_arg)
	: std::runtime_error(what_arg)
>>>>>>> bec7aa46
{
	// empty
}


// CLIInput


CLIInput::CLIInput(const int argc, const char* const * const argv,
		const std::vector<std::pair<Option, OptionCode>> &supported,
		const bool preserve_order)
	: items_ () // TODO reserve sensible capacity
{
	if (argc < 2 or !argv)
	{
		return; // No Options or Arguments Present
	}

	auto pos = int { 1 }; // Ignore argv[0]

	unsigned char first_ch  = 0;
	unsigned char second_ch = 0;

	auto non_options = std::vector<const char*>{}; // Tokens but Not Options

	while (pos < argc)
	{
		first_ch  = argv[pos][0];
		second_ch = first_ch ? argv[pos][1] : 0;

		if (first_ch == '-') // An Option Starts
		{
			if (second_ch)
			{
				const char * const token = argv[pos];
				const char * const next = (pos + 1 < argc) ? argv[pos + 1] : 0;

				if (second_ch == '-')
				{
					if (!argv[pos][2])
					{
						// Input is only '--'
						++pos;
						break;
					} else
					{
						// Expected Syntax: --some-option
						try { consume_as_symbol(token, next, supported, pos); }
						catch (const CallSyntaxException &e)
						{
							throw;
						}
					}
				} else
				{
					// Expected Syntax: -o
					try { consume_as_shorthand(token, next, supported, pos); }
					catch (const CallSyntaxException &e)
					{
						throw;
					}
				}
			} else
			{
				// Input item is only '-':
				throw CallSyntaxException("Illegal input (only '-')");
			}
		} else // found an argument
		{
			if (preserve_order)
			{
				// preserve order of occurrences
				items_.push_back(InputItem(argv[pos]));
			} else
			{
				// handle arguments separately
				non_options.push_back(argv[pos]);
			}
			pos++;
		}
	} // while

	for (auto i = std::size_t { 0 }; i < non_options.size(); ++i)
	{
		items_.push_back(InputItem(non_options[i]));
	}

	while (pos < argc)
	{
		items_.push_back(InputItem(argv[pos]));
		++pos;
	}
}


CLIInput::~CLIInput() noexcept = default;


OptionCode CLIInput::option_code(const int i) const
{
	if (i >= 0 && static_cast<decltype( items_.size() )>(i) < items_.size())
	{
		return items_[i].id();
	}

	return 0;
}


const std::string& CLIInput::option_value(const int i) const
{
	if (i >= 0 && static_cast<decltype( items_.size() )>(i) < items_.size())
	{
		return items_[i].value();
	}

	return empty_value();
}


bool CLIInput::empty() const
{
	return items_.empty();
}


bool CLIInput::contains(const OptionCode &option) const noexcept
{
	return lookup(option) ? true : false;
}


const std::string& CLIInput::value(const OptionCode &option) const
{
	auto element = lookup(option);

	return element ? element->value() : empty_value();
}


CLIInput::size_type CLIInput::size() const
{
	return items_.size();
}


void CLIInput::consume_as_symbol(const char * const token,
		const char * const next,
		const std::vector<std::pair<Option, OptionCode>> supported, int &pos)
{
	//std::cout << "Token " << std::setw(2) << pos << ": '"
	//	<< token << "' (symbol)" << std::endl;

	auto name_len = unsigned { 0 };

	// determine length of option name
	while (token[name_len + 2] && token[name_len + 2] != '=') { ++name_len; }

	auto index = int { -1 };
	bool exact = false;
	bool is_substring = false;

	// Test supported options for a match
	auto i = int { 0 };
	auto code = OptionCode { Option::NONE };
	for (const auto& entry : supported)
	{
		const auto& option { entry.first };

		if (std::strncmp(option.symbol().c_str(), &token[2], name_len) == 0)
		{
			if (option.symbol().length() == name_len)
			{
				index = i;
				code = entry.second;
				exact = true;
				break;
			} else if (index < 0)
			{
				index = i;
			} else
			{
				const auto& s_option = supported[index].first;

				is_substring = s_option.symbol() != option.symbol()
					   || s_option.needs_value() != option.needs_value();
			}
		}

		++i;
	}

	if (is_substring && not exact)
	{
		std::ostringstream msg;
		msg << "Option " << token << " is ambigous";
		throw CallSyntaxException(msg.str());
	}

	if (index < 0)
	{
		std::ostringstream msg;
		msg << "Invalid option '" << token << "'";
		throw CallSyntaxException(msg.str());
	}

	++pos;
	items_.emplace_back(code);

	const auto& option = supported[index].first;

	if (token[name_len + 2]) // Expect syntax '--some-option=foo'
	{
		if (option.needs_value())
		{
			if (!token[name_len + 3])
			{
				std::ostringstream msg;
				msg << "Option --" << option.symbol()
					<< " requires argument but none is passed";
				throw CallSyntaxException(msg.str());
			}
		} else
		{
			std::ostringstream msg;
			msg << "Option --" << option.symbol();

			if (!token[name_len + 3])
			{
				msg << " has an unexpected trailing character '"
					<< token[name_len + 2] << "'";
			} else
			{
				msg << " is assigned an unexpected argument: '"
					<< &token[name_len + 3] << "'";
			}

			throw CallSyntaxException(msg.str());
		}

		//std::cout << "    => Value '" << &token[name_len + 3] << "'"
		//	<< std::endl;
		items_.back().set_value(&token[name_len + 3]);
	} else if (option.needs_value()) // Expect syntax '--foo bar'
	{
		if (!next or !next[0])
		{
			std::ostringstream msg;
			msg << "Option " << token
				<< " requires argument but none is passed";
			throw CallSyntaxException(msg.str());
		}

		++pos;
		//std::cout << "    => Value '" << next << "'" << std::endl;
		items_.back().set_value(next);
	}
}


<<<<<<< HEAD
const std::string CLITokens::consume() noexcept
=======
void CLIInput::consume_as_shorthand(const char * const token,
		const char * const next,
		const std::vector<std::pair<Option, OptionCode>> supported, int &pos)
>>>>>>> bec7aa46
{
	//std::cout << "Token " << std::setw(2) << pos << ": '"
	//	<< token << "' (short)" << std::endl;

	auto cind  = int { 1 };  // Position Index of Character in Token
	auto index = int { -1 }; // Index of Identified Option in 'supported'
	auto code  = OptionCode { Option::NONE };

	while (cind > 0)
	{
		const unsigned char c = token[cind];

		index = -1;
		if (c != 0)
		{
			auto i = int { 0 };
			for (const auto& option : supported)
			{
				if (c == option.first.shorthand_symbol())
				{
					index = i;
					code = option.second;
					break;
				}
				++i;
			}
		}

		if (index < 0)
		{
			std::ostringstream msg;
			msg << "Invalid option '-" << c << "'";
			throw CallSyntaxException(msg.str());
		}

		// Supported Option Represented by 'c' is 'supported[index]'

		items_.emplace_back(code);

		//std::cout << "    => Option '"
		//	<< supported[index].first.shorthand_symbol()
		//	<< "' (" << code << ")" << std::endl;

		++cind;

		if (token[cind] == 0)
		{
			++pos;
			cind = 0; // Token is Completely Processed
		}

		if (supported[index].first.needs_value())
		{
			if (cind > 0 && token[cind])
			{
				// Option Value is Present in Token

				//std::cout << "    => Value '" << &token[cind] << "'"
				//	<< std::endl;
				items_.back().set_value(&token[cind]);
			} else
			{
				// No Value in Token found, consider Next Token

				if (!next || !next[0])
				{
					std::ostringstream msg;
					msg << "Option '-" << token
						<< "' requires an argument but none was passed";
					throw CallSyntaxException(msg.str());
				}

				//std::cout << "    => Value '" << next << "'" << std::endl;
				items_.back().set_value(next);
			}

			++pos;
			cind = 0;
		}
	}
}


CLIInput::iterator CLIInput::begin()
{
	return items_.begin();
}


<<<<<<< HEAD
	auto token = tokens_.front();
	tokens_.pop_front();

	ARCS_LOG(DEBUG1) << "Consume token: '" << token << "'";

	return token;
}


bool CLITokens::contains(const std::string &token) const noexcept
=======
CLIInput::iterator CLIInput::end()
{
	return items_.end();
}


CLIInput::const_iterator CLIInput::begin() const
{
	return items_.begin();
}


CLIInput::const_iterator CLIInput::end() const
>>>>>>> bec7aa46
{
	return items_.end();
}


CLIInput::const_iterator CLIInput::cbegin() const
{
	return items_.cbegin();
}


<<<<<<< HEAD
bool CLITokens::empty() noexcept
{
	return tokens_.empty();
}


const std::vector<std::string> CLITokens::unconsumed() noexcept
=======
CLIInput::const_iterator CLIInput::cend() const
{
	return items_.cend();
}


const CLIInput::InputItem* CLIInput::lookup(const OptionCode &option) const
>>>>>>> bec7aa46
{
	auto element = std::find_if(items_.begin(), items_.end(),
			[option](const InputItem &i){ return i.id() == option; } );

	if (element != items_.end())
	{
		return &(*element);
	}

	return nullptr;
}


const std::string& CLIInput::empty_value() const noexcept
{
	static const auto empty_string = std::string{};
	return empty_string;
}

} // namespace arcsapp
<|MERGE_RESOLUTION|>--- conflicted
+++ resolved
@@ -68,12 +68,7 @@
 }
 
 
-<<<<<<< HEAD
-CLITokens::CLITokens (const int argc, const char* const * const argv)
-	: tokens_ {}
-=======
 std::vector<std::string> Option::tokens() const
->>>>>>> bec7aa46
 {
 	std::vector<std::string> tokens;
 	tokens.reserve(2);
@@ -85,9 +80,6 @@
 		tokens.push_back(symbol);
 	}
 
-<<<<<<< HEAD
-	for (auto i = int { 1 }; i < argc; ++i)
-=======
 	if (auto shorthand_sym = this->shorthand_symbol(); shorthand_sym != '\0')
 	{
 		auto shorthand = std::string(1, shorthand_sym);
@@ -105,7 +97,6 @@
 	auto tokens = this->tokens();
 
 	if (!tokens.empty())
->>>>>>> bec7aa46
 	{
 		std::copy(tokens.begin(), tokens.end() - 1,
 			std::ostream_iterator<std::string>(oss, ","));
@@ -120,13 +111,8 @@
 // CallSyntaxException
 
 
-<<<<<<< HEAD
-std::tuple<bool, std::string> CLITokens::consume(const std::string &token,
-		const bool value_requested) noexcept
-=======
 CallSyntaxException::CallSyntaxException(const std::string &what_arg)
 	: std::runtime_error(what_arg)
->>>>>>> bec7aa46
 {
 	// empty
 }
@@ -387,13 +373,9 @@
 }
 
 
-<<<<<<< HEAD
-const std::string CLITokens::consume() noexcept
-=======
 void CLIInput::consume_as_shorthand(const char * const token,
 		const char * const next,
 		const std::vector<std::pair<Option, OptionCode>> supported, int &pos)
->>>>>>> bec7aa46
 {
 	//std::cout << "Token " << std::setw(2) << pos << ": '"
 	//	<< token << "' (short)" << std::endl;
@@ -483,18 +465,6 @@
 }
 
 
-<<<<<<< HEAD
-	auto token = tokens_.front();
-	tokens_.pop_front();
-
-	ARCS_LOG(DEBUG1) << "Consume token: '" << token << "'";
-
-	return token;
-}
-
-
-bool CLITokens::contains(const std::string &token) const noexcept
-=======
 CLIInput::iterator CLIInput::end()
 {
 	return items_.end();
@@ -508,7 +478,6 @@
 
 
 CLIInput::const_iterator CLIInput::end() const
->>>>>>> bec7aa46
 {
 	return items_.end();
 }
@@ -520,15 +489,6 @@
 }
 
 
-<<<<<<< HEAD
-bool CLITokens::empty() noexcept
-{
-	return tokens_.empty();
-}
-
-
-const std::vector<std::string> CLITokens::unconsumed() noexcept
-=======
 CLIInput::const_iterator CLIInput::cend() const
 {
 	return items_.cend();
@@ -536,7 +496,6 @@
 
 
 const CLIInput::InputItem* CLIInput::lookup(const OptionCode &option) const
->>>>>>> bec7aa46
 {
 	auto element = std::find_if(items_.begin(), items_.end(),
 			[option](const InputItem &i){ return i.id() == option; } );
