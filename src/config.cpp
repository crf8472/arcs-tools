#ifndef __ARCSTOOLS_CONFIG_HPP__
#include "config.hpp"
#endif

#include <cstdio>              // for stdout
#include <iterator>            // for ostream_iterator
#include <sstream>             // for operator<<, basic_ostream::operator<<
#include <string>              // for char_traits, operator<<, operator+
#include <type_traits>         // for add_const<>::type, __underlying_type_i...
#include <utility>             // for move
#include <vector>              // for vector

#include <iostream>

#ifndef __LIBARCSTK_LOGGING_HPP__
#include <arcstk/logging.hpp>
#endif

#ifndef __ARCSTOOLS_CLITOKENS_HPP__
#include "clitokens.hpp"
#endif
#ifndef __ARCSTOOLS_OPTIONS_HPP__
#include "options.hpp"         // for Options, __ARCSTOOLS_OPTIONS_HPP__
#endif

namespace arcsapp
{

using arcstk::Appender;


// LogManager


LogManager::LogManager(const LOGLEVEL default_lvl, const LOGLEVEL quiet_lvl)
	: default_loglevel_ { default_lvl }
	, quiet_loglevel_   { quiet_lvl   }
{
	// empty
}


LOGLEVEL LogManager::default_loglevel() const
{
	return default_loglevel_;
}


LOGLEVEL LogManager::quiet_loglevel() const
{
	return quiet_loglevel_;
}


LOGLEVEL LogManager::get_loglevel(const std::string &loglevel_arg)
{
	using arcstk::LOGLEVEL_MIN;
	using arcstk::LOGLEVEL_MAX;

	auto parsed_level = int { -1 };

	try {

		parsed_level = std::stoi(loglevel_arg);

	} catch (const std::invalid_argument &ia)
	{
		std::stringstream ss;

		ss << "Parsed LOGLEVEL is '" << loglevel_arg
			<< "' but must be a non-negative integer in the range "
			<< LOGLEVEL_MIN << "-"
			<< LOGLEVEL_MAX << ".";

		throw std::runtime_error(ss.str());

	} catch (const std::out_of_range &oor)
	{
		std::stringstream ss;

		ss << "Parsed LOGLEVEL is '" << loglevel_arg
			<< "' which is out of the valid range "
			<< LOGLEVEL_MIN << "-"
			<< LOGLEVEL_MAX << "";

		throw std::runtime_error(ss.str());
	}

	if (parsed_level < LOGLEVEL_MIN or parsed_level > LOGLEVEL_MAX)
	{
		std::stringstream ss;

		ss << "Parsed LOGLEVEL is '" << loglevel_arg
			<< "' which does not correspond to a valid loglevel ("
			<< LOGLEVEL_MIN << "-"
			<< LOGLEVEL_MAX << ").";

		throw std::runtime_error(ss.str());
	}

	// We could warn about -q overriding -v but we are quiet.

	auto log_level = LOGLEVEL::NONE;

	switch (parsed_level)
	{
		case 0: log_level = LOGLEVEL::NONE;    break;
		case 1: log_level = LOGLEVEL::ERROR;   break;
		case 2: log_level = LOGLEVEL::WARNING; break;
		case 3: log_level = LOGLEVEL::INFO;    break;
		case 4: log_level = LOGLEVEL::DEBUG;   break;
		case 5: log_level = LOGLEVEL::DEBUG1;  break;
		case 6: log_level = LOGLEVEL::DEBUG2;  break;
		case 7: log_level = LOGLEVEL::DEBUG3;  break;
		case 8: log_level = LOGLEVEL::DEBUG4;  break;
		default: {
			std::stringstream ss;

			ss << "Illegal value for log_level (must be in range "
				<< LOGLEVEL_MIN << "-"
				<< LOGLEVEL_MAX << ").";

			throw std::runtime_error(ss.str());
		}
	}

	return log_level;
}


// Configurator


const std::vector<Option> Configurator::global_options_ = {
	{ 'h', "help",      false, "FALSE", "Get help on usage" },
	{      "version",   false, "FALSE", "Print version and exit,"
	                                    " ignoring any other options." },
	{ 'v', "verbosity", true,  "2",     "Verbosity of output (loglevel 0-8)" },
	{ 'q', "quiet",     false, "FALSE", "Only output results, nothing else." },
	{ 'l', "logfile",   true,  "none",  "File for logging output" },
	{ 'o', "outfile",   true,  "none",  "File for result output" }
};


<<<<<<< HEAD
Configurator::Configurator(const int argc, const char* const * const argv)
	: logman_ {
		LogManager::get_loglevel(global(CONFIG::VERBOSITY).default_arg()),
		LOGLEVEL::NONE /* quiet */

	}
	, tokens_(argc, argv)
=======
Configurator::Configurator()
	: logman_ {
		LogManager::get_loglevel(global(CONFIG::VERBOSITY).default_arg()),
		LOGLEVEL::NONE /* quiet */
	  }
>>>>>>> bec7aa46
{
	// We do not know whether the application is required to run quiet,
	// so initial level is NOT default level but quiet level

	Logging::instance().set_level(logman_.quiet_loglevel());
	Logging::instance().set_timestamps(false);
}


Configurator::~Configurator() noexcept = default;


std::unique_ptr<Options> Configurator::provide_options(const int argc,
		const char* const * const argv)
{
	auto all_supported_options = this->all_supported();

	// Parse Input and Match Supported Options

	auto input = CLIInput { argc, argv, all_supported_options, true };

	auto options = this->process_global_options(input);

<<<<<<< HEAD
std::unique_ptr<Options> Configurator::provide_options()
{
	auto options = this->parse_input(tokens_);
=======
	// Now process the application specific (local) options

	for (const auto& item : input)
	{
		if (Option::NONE == item.id())
		{
			options->append(item.value()); // argument
		} else
		{
			options->set(item.id()); // option

			if (not item.value().empty())
			{
				options->put(item.id(), item.value());
			}
		}
	}
>>>>>>> bec7aa46

	ARCS_LOG_DEBUG << "Command line input successfully parsed";

	return this->do_configure_options(std::move(options));
}


const std::vector<Option>& Configurator::global_options()
{
	return Configurator::global_options_;
}


const std::vector<std::pair<Option, OptionCode>>&
	Configurator::supported_options() const
{
	return this->do_supported_options();
}


<<<<<<< HEAD
std::pair<bool, std::string> Configurator::option(CLITokens &tokens,
		const Option &option) const
{
	for (const auto& token : option.tokens())
	{
		if (const auto& [ found, value ] =
			tokens.consume(token, option.needs_value()); found)
		{
			if (option.needs_value() and value.empty())
			{
				throw CallSyntaxException(
						"Option " + token + " was passed without argument");
			}

			return std::make_pair(found, value);
		}
	}

	return std::make_pair(false, tokens.empty_value());
}


std::string Configurator::argument(CLITokens &tokens) const
{
	return tokens.consume();
}
=======
const Option& Configurator::global(const CONFIG c)
{
	return Configurator::global_options_[std::underlying_type_t<CONFIG>(c) - 1];
}


std::vector<std::pair<Option, OptionCode>> Configurator::all_supported() const
{
	std::vector<std::pair<Option, OptionCode>> all_supported =
		supported_options();
>>>>>>> bec7aa46

	// Add global options to supported options
	using config_t = std::underlying_type_t<Configurator::CONFIG>;

<<<<<<< HEAD
std::vector<std::string> Configurator::arguments(CLITokens &tokens) const
{
	if (tokens.empty())
	{
		return std::vector<std::string>{};
	}

	auto arguments = std::vector<std::string> {};
	arguments.reserve(tokens.unconsumed().size());

	while (not tokens.empty())
	{
		arguments.push_back(this->argument(tokens));
=======
	for (auto i = std::size_t { 0 }; i < global_options_.size(); ++i)
	{
		auto option = std::make_pair(
				global(static_cast<CONFIG>(i + 1)),  /* global option */
				static_cast<config_t>(global_id_[i]) /* option code */);

		//std::cout << i << " - Global option --" << option.first.symbol()
		//	<< " is encoded with " << option.second << std::endl;

		all_supported.push_back(option);
>>>>>>> bec7aa46
	}

//	std::cout << "Supported options:" << std::endl;
//	for (auto i = std::size_t { 0 }; i < all_supported.size(); ++i)
//	{
//		std::cout << std::setw(2) << i << ": --" <<
//			all_supported[i].first.symbol()
//			<< " is encoded with "
//			<< all_supported[i].second << std::endl;
//	}

	return all_supported;
}


std::unique_ptr<Options> Configurator::process_global_options(
		const CLIInput &input) const
{
<<<<<<< HEAD
	// current loglevel is NONE (since QUIET could have been requested)

	const auto& [ is_quiet, noval ] = this->option(tokens_, global(CONFIG::QUIET));

	const auto& [ verbosity_defined, parsed_level ] =
		this->option(tokens_, global(CONFIG::VERBOSITY));
	// quiet overrides verbosity, but verbosity must be consumed, however
=======
	auto options = std::make_unique<Options>();
	using config_t = std::underlying_type_t<Configurator::CONFIG>;

	// --help
>>>>>>> bec7aa46

	if (input.contains(static_cast<config_t>(CONFIG::HELP)))
	{
		std::cout << "Help" << std::endl;
		options->set_help(true);
		return options;
	}

	// --version

	if (input.contains(static_cast<config_t>(CONFIG::VERSION)))
	{
		std::cout << "Version" << std::endl;
		options->set_version(true);
		return options;
	}

<<<<<<< HEAD
std::tuple<std::string, std::string> Configurator::configure_logappender()
{
	const auto& [ found, logfile ] = this->option(tokens_, global(CONFIG::LOGFILE));
=======
	// --logfile or stdout
>>>>>>> bec7aa46

	std::unique_ptr<Appender> appender;
	auto appender_name = std::string {};

	if (input.contains(static_cast<config_t>(CONFIG::LOGFILE)))
	{
		auto logfile = input.value(static_cast<config_t>(CONFIG::LOGFILE));
		appender = std::make_unique<Appender>(logfile);
		appender_name = appender->name();
	} else
	{
		appender = std::make_unique<Appender>("stdout", stdout);
		appender_name = appender->name();
	}

	Logging::instance().add_appender(std::move(appender));

	//std::cout << "Set log appender to " << appender_name << std::endl;

<<<<<<< HEAD
	return std::make_tuple(appender_name, logfile);
}


std::unique_ptr<Options> Configurator::parse_options(CLITokens& tokens)
{
	// The --version flag is magic, the parsing can be stopped because it is
	// known at this point what the application has to do.

	if (const auto& [ found, value ] =
			this->option(tokens, global(CONFIG::VERSION)); found)
=======
	// --verbosity

	if (input.contains(static_cast<config_t>(CONFIG::VERBOSITY)))
>>>>>>> bec7aa46
	{
		auto level = logman_.get_loglevel(
				input.value(static_cast<config_t>(CONFIG::VERBOSITY)));

<<<<<<< HEAD
		return std::make_unique<Options>(options);
	}

	std::unique_ptr<Options> parsed_options = std::make_unique<Options>();

	// Consume any supported option

	for (const auto& entry : supported_options())
	{
		auto& option = std::get<0>(entry);
		auto& id     = std::get<1>(entry);

		if (Logging::instance().has_level(LOGLEVEL::DEBUG2))
		{
			ARCS_LOG(DEBUG2) << "Check for option: " << option.tokens_str();
		}

		// Try to consume supported options und assign their ids

		if (const auto& [ found, value ] = this->option(tokens, option); found)
		{
			parsed_options->set(id);

			if (option.needs_value())
			{
				parsed_options->put(id, value);
			}
		}

		if (Logging::instance().has_level(LOGLEVEL::DEBUG))
		{
			auto print_fragment = std::ostringstream { };

			if (auto utokens = tokens.unconsumed(); not utokens.empty())
			{
				std::copy (utokens.begin(), utokens.end() - 1,
					std::ostream_iterator<std::string>(print_fragment, ",")
				);
				print_fragment << utokens.back();
			} // XXX This trick is duplicated in options.cpp/Options::token_str

			ARCS_LOG(DEBUG2) << "Tokens left: " << print_fragment.str();
		}
=======
		Logging::instance().set_level(level);
		Logging::instance().set_timestamps(false);

		//std::cout << "Set loglevel to "
		//	<< input.value(static_cast<config_t>(CONFIG::VERBOSITY))
		//	<< std::endl;
>>>>>>> bec7aa46
	}

	// --quiet

<<<<<<< HEAD
	if (const auto& [ found, outfile ] =
		this->option(tokens, global(CONFIG::OUTFILE)); found)
=======
	if (input.contains(static_cast<config_t>(CONFIG::QUIET)))
>>>>>>> bec7aa46
	{
		Logging::instance().set_level(logman_.quiet_loglevel());
		Logging::instance().set_timestamps(false);

		//std::cout << "Set quiet loglevel" << std::endl;
	}

<<<<<<< HEAD
	return parsed_options;
}


int Configurator::parse_arguments(CLITokens& tokens, Options &options) const
{
	return this->do_parse_arguments(tokens, options);
}


std::unique_ptr<Options> Configurator::parse_input(CLITokens& tokens)
{
	auto options = this->parse_options(tokens);

	this->parse_arguments(tokens, *options);

	// Finish Processing of the Command Line Input

	if (not tokens.empty())
=======
	if (input.contains(static_cast<config_t>(CONFIG::OUTFILE)))
>>>>>>> bec7aa46
	{
		auto outfile = input.value(static_cast<config_t>(CONFIG::OUTFILE));

<<<<<<< HEAD
		ss << "Unrecognized command line tokens: ";

		for (const auto& token : tokens.unconsumed())
		{
			ss << "'" << token << "' ";
		}

		throw CallSyntaxException(ss.str());
=======
		options->set_output(outfile);
>>>>>>> bec7aa46
	}

	return options;
}


<<<<<<< HEAD
const Option& Configurator::global(const CONFIG c)
{
	return Configurator::global_options_[std::underlying_type_t<CONFIG>(c)];
}



int Configurator::do_parse_arguments(CLITokens& tokens, Options &options) const
{
	// allow only single argument

	auto arg = this->argument(tokens);

	if (arg.empty())
	{
		throw CallSyntaxException("Argument expected");
	}

	options.append(arg);

	return 1;
}


=======
>>>>>>> bec7aa46
std::unique_ptr<Options> Configurator::do_configure_options(
		std::unique_ptr<Options> options)
{
	// default implementation does nothing

	return options;
}


// DefaultConfigurator


const std::vector<std::pair<Option, OptionCode>>&
	DefaultConfigurator::do_supported_options() const
{
	const static std::vector<std::pair<Option, OptionCode>> empty = {};
	return empty;
}

} // namespace arcsapp
<|MERGE_RESOLUTION|>--- conflicted
+++ resolved
@@ -142,21 +142,11 @@
 };
 
 
-<<<<<<< HEAD
-Configurator::Configurator(const int argc, const char* const * const argv)
-	: logman_ {
-		LogManager::get_loglevel(global(CONFIG::VERBOSITY).default_arg()),
-		LOGLEVEL::NONE /* quiet */
-
-	}
-	, tokens_(argc, argv)
-=======
 Configurator::Configurator()
 	: logman_ {
 		LogManager::get_loglevel(global(CONFIG::VERBOSITY).default_arg()),
 		LOGLEVEL::NONE /* quiet */
 	  }
->>>>>>> bec7aa46
 {
 	// We do not know whether the application is required to run quiet,
 	// so initial level is NOT default level but quiet level
@@ -180,11 +170,6 @@
 
 	auto options = this->process_global_options(input);
 
-<<<<<<< HEAD
-std::unique_ptr<Options> Configurator::provide_options()
-{
-	auto options = this->parse_input(tokens_);
-=======
 	// Now process the application specific (local) options
 
 	for (const auto& item : input)
@@ -202,7 +187,6 @@
 			}
 		}
 	}
->>>>>>> bec7aa46
 
 	ARCS_LOG_DEBUG << "Command line input successfully parsed";
 
@@ -223,34 +207,6 @@
 }
 
 
-<<<<<<< HEAD
-std::pair<bool, std::string> Configurator::option(CLITokens &tokens,
-		const Option &option) const
-{
-	for (const auto& token : option.tokens())
-	{
-		if (const auto& [ found, value ] =
-			tokens.consume(token, option.needs_value()); found)
-		{
-			if (option.needs_value() and value.empty())
-			{
-				throw CallSyntaxException(
-						"Option " + token + " was passed without argument");
-			}
-
-			return std::make_pair(found, value);
-		}
-	}
-
-	return std::make_pair(false, tokens.empty_value());
-}
-
-
-std::string Configurator::argument(CLITokens &tokens) const
-{
-	return tokens.consume();
-}
-=======
 const Option& Configurator::global(const CONFIG c)
 {
 	return Configurator::global_options_[std::underlying_type_t<CONFIG>(c) - 1];
@@ -261,26 +217,10 @@
 {
 	std::vector<std::pair<Option, OptionCode>> all_supported =
 		supported_options();
->>>>>>> bec7aa46
 
 	// Add global options to supported options
 	using config_t = std::underlying_type_t<Configurator::CONFIG>;
 
-<<<<<<< HEAD
-std::vector<std::string> Configurator::arguments(CLITokens &tokens) const
-{
-	if (tokens.empty())
-	{
-		return std::vector<std::string>{};
-	}
-
-	auto arguments = std::vector<std::string> {};
-	arguments.reserve(tokens.unconsumed().size());
-
-	while (not tokens.empty())
-	{
-		arguments.push_back(this->argument(tokens));
-=======
 	for (auto i = std::size_t { 0 }; i < global_options_.size(); ++i)
 	{
 		auto option = std::make_pair(
@@ -291,7 +231,6 @@
 		//	<< " is encoded with " << option.second << std::endl;
 
 		all_supported.push_back(option);
->>>>>>> bec7aa46
 	}
 
 //	std::cout << "Supported options:" << std::endl;
@@ -310,20 +249,10 @@
 std::unique_ptr<Options> Configurator::process_global_options(
 		const CLIInput &input) const
 {
-<<<<<<< HEAD
-	// current loglevel is NONE (since QUIET could have been requested)
-
-	const auto& [ is_quiet, noval ] = this->option(tokens_, global(CONFIG::QUIET));
-
-	const auto& [ verbosity_defined, parsed_level ] =
-		this->option(tokens_, global(CONFIG::VERBOSITY));
-	// quiet overrides verbosity, but verbosity must be consumed, however
-=======
 	auto options = std::make_unique<Options>();
 	using config_t = std::underlying_type_t<Configurator::CONFIG>;
 
 	// --help
->>>>>>> bec7aa46
 
 	if (input.contains(static_cast<config_t>(CONFIG::HELP)))
 	{
@@ -341,13 +270,7 @@
 		return options;
 	}
 
-<<<<<<< HEAD
-std::tuple<std::string, std::string> Configurator::configure_logappender()
-{
-	const auto& [ found, logfile ] = this->option(tokens_, global(CONFIG::LOGFILE));
-=======
 	// --logfile or stdout
->>>>>>> bec7aa46
 
 	std::unique_ptr<Appender> appender;
 	auto appender_name = std::string {};
@@ -367,89 +290,24 @@
 
 	//std::cout << "Set log appender to " << appender_name << std::endl;
 
-<<<<<<< HEAD
-	return std::make_tuple(appender_name, logfile);
-}
-
-
-std::unique_ptr<Options> Configurator::parse_options(CLITokens& tokens)
-{
-	// The --version flag is magic, the parsing can be stopped because it is
-	// known at this point what the application has to do.
-
-	if (const auto& [ found, value ] =
-			this->option(tokens, global(CONFIG::VERSION)); found)
-=======
 	// --verbosity
 
 	if (input.contains(static_cast<config_t>(CONFIG::VERBOSITY)))
->>>>>>> bec7aa46
 	{
 		auto level = logman_.get_loglevel(
 				input.value(static_cast<config_t>(CONFIG::VERBOSITY)));
 
-<<<<<<< HEAD
-		return std::make_unique<Options>(options);
-	}
-
-	std::unique_ptr<Options> parsed_options = std::make_unique<Options>();
-
-	// Consume any supported option
-
-	for (const auto& entry : supported_options())
-	{
-		auto& option = std::get<0>(entry);
-		auto& id     = std::get<1>(entry);
-
-		if (Logging::instance().has_level(LOGLEVEL::DEBUG2))
-		{
-			ARCS_LOG(DEBUG2) << "Check for option: " << option.tokens_str();
-		}
-
-		// Try to consume supported options und assign their ids
-
-		if (const auto& [ found, value ] = this->option(tokens, option); found)
-		{
-			parsed_options->set(id);
-
-			if (option.needs_value())
-			{
-				parsed_options->put(id, value);
-			}
-		}
-
-		if (Logging::instance().has_level(LOGLEVEL::DEBUG))
-		{
-			auto print_fragment = std::ostringstream { };
-
-			if (auto utokens = tokens.unconsumed(); not utokens.empty())
-			{
-				std::copy (utokens.begin(), utokens.end() - 1,
-					std::ostream_iterator<std::string>(print_fragment, ",")
-				);
-				print_fragment << utokens.back();
-			} // XXX This trick is duplicated in options.cpp/Options::token_str
-
-			ARCS_LOG(DEBUG2) << "Tokens left: " << print_fragment.str();
-		}
-=======
 		Logging::instance().set_level(level);
 		Logging::instance().set_timestamps(false);
 
 		//std::cout << "Set loglevel to "
 		//	<< input.value(static_cast<config_t>(CONFIG::VERBOSITY))
 		//	<< std::endl;
->>>>>>> bec7aa46
 	}
 
 	// --quiet
 
-<<<<<<< HEAD
-	if (const auto& [ found, outfile ] =
-		this->option(tokens, global(CONFIG::OUTFILE)); found)
-=======
 	if (input.contains(static_cast<config_t>(CONFIG::QUIET)))
->>>>>>> bec7aa46
 	{
 		Logging::instance().set_level(logman_.quiet_loglevel());
 		Logging::instance().set_timestamps(false);
@@ -457,77 +315,17 @@
 		//std::cout << "Set quiet loglevel" << std::endl;
 	}
 
-<<<<<<< HEAD
-	return parsed_options;
-}
-
-
-int Configurator::parse_arguments(CLITokens& tokens, Options &options) const
-{
-	return this->do_parse_arguments(tokens, options);
-}
-
-
-std::unique_ptr<Options> Configurator::parse_input(CLITokens& tokens)
-{
-	auto options = this->parse_options(tokens);
-
-	this->parse_arguments(tokens, *options);
-
-	// Finish Processing of the Command Line Input
-
-	if (not tokens.empty())
-=======
 	if (input.contains(static_cast<config_t>(CONFIG::OUTFILE)))
->>>>>>> bec7aa46
 	{
 		auto outfile = input.value(static_cast<config_t>(CONFIG::OUTFILE));
 
-<<<<<<< HEAD
-		ss << "Unrecognized command line tokens: ";
-
-		for (const auto& token : tokens.unconsumed())
-		{
-			ss << "'" << token << "' ";
-		}
-
-		throw CallSyntaxException(ss.str());
-=======
 		options->set_output(outfile);
->>>>>>> bec7aa46
 	}
 
 	return options;
 }
 
 
-<<<<<<< HEAD
-const Option& Configurator::global(const CONFIG c)
-{
-	return Configurator::global_options_[std::underlying_type_t<CONFIG>(c)];
-}
-
-
-
-int Configurator::do_parse_arguments(CLITokens& tokens, Options &options) const
-{
-	// allow only single argument
-
-	auto arg = this->argument(tokens);
-
-	if (arg.empty())
-	{
-		throw CallSyntaxException("Argument expected");
-	}
-
-	options.append(arg);
-
-	return 1;
-}
-
-
-=======
->>>>>>> bec7aa46
 std::unique_ptr<Options> Configurator::do_configure_options(
 		std::unique_ptr<Options> options)
 {
