#ifndef __ARCSTOOLS_CONFIG_HPP__
#define __ARCSTOOLS_CONFIG_HPP__

/**
 * \file
 *
 * \brief Process command line arguments to a configuration object.
 *
 * Provides class Configurator, the abstract base class for configurators. A
 * Configurator pull-parses the command line input to an Options instance if
 * (and only if) the input is syntactically wellformed and semantically valid.
 */

#include <stdint.h>      // for uint8_t
#include <memory>        // for unique_ptr
#include <string>        // for string
#include <type_traits>   // for underlying_type

#ifndef __LIBARCSTK_LOGGING_HPP__
#include <arcstk/logging.hpp>
#endif

#ifndef __ARCSTOOLS_CLITOKENS_HPP__
#include "clitokens.hpp"           // for CLITokens
#endif
#ifndef __ARCSTOOLS_OPTIONS_HPP__
#include "options.hpp"             // for Options, __ARCSTOOLS_OPTIONS_HPP__
#endif

namespace arcsapp
{

using arcstk::Logging;
using arcstk::Log;
using arcstk::LOGLEVEL;


/**
 * \brief Transform the cli tokens concerning logging to options.
 *
 * Delegate for the implementation of Configurator::configure_loglevel().
 */
class LogManager
{
public:

	/**
	 * \brief Constructor.
	 *
	 * Specify the level to choose by default and the level to choose for
	 * quietness.
	 *
	 * \param[in] default_level The default level to use
	 * \param[in] quiet_level   The level for quietness to use
	 */
	LogManager(const LOGLEVEL default_level, const LOGLEVEL quiet_level);

	/**
	 * \brief Return the default log level.
	 *
	 * \return The default log level for the application
	 */
	LOGLEVEL default_loglevel() const;

	/**
	 * \brief Return the quiet log level.
	 *
	 * \return The quiet log level for the application
	 */
	LOGLEVEL quiet_loglevel() const;

	/**
	 * \brief Deduce the log level from the cli input.
	 *
	 * \param[in] loglevel The loglevel value parsed
	 *
	 * \return The deduced log level
	 */
	static LOGLEVEL get_loglevel(const std::string& loglevel);

private:

	/**
	 * \brief Default log level.
	 */
	const LOGLEVEL default_loglevel_;

	/**
	 * \brief Quiet log level.
	 */
	const LOGLEVEL quiet_loglevel_;
};


/**
 * \brief Abstract base class for Configurators.
 *
 * A Configurator carries out every step that is necessary to provide the
 * configuration object.
 *
 * The following is the responsibility of the Configurator:
 * - Consume the command line tokens completely
 * - Decide about syntactic wellformedness or signal an error
 * - Verfiy that mandatory input is present
 * - Apply default values
 * - Manage side effects between options
 * - Decide whether input is to be ignored
 * - Compose an Options object for configuration
 * .
 *
 * Any subclass is responsible to report the options it supports specifically,
 * to parse the expected arguments (zero, one or many) and to configure the
 * parsed options to configuration settings.
 *
 * The following properties are considered equal for any of the applications
 * and are therefore implemented in the base class: version info, logging,
 * result output.
 *
 * To have logging fully configured at hand while parsing the command line
 * input, the global Logging is configured in the base class to have a common
 * implementation for all Configurator instances. The logging setup properties
 * as there are verbosity level and logging output stream is therefore not part
 * of the resulting Options.
 *
 * A subclass DefaultConfigurator is provided that consumes a single command
 * line argument and adds no application specific options.
 */
class Configurator
{
public:

<<<<<<< HEAD
	/**
	 * \brief Empty constructor.
	 *
	 * \param[in] argc Number of CLI arguments
	 * \param[in] argv Array of CLI arguments
	 */
	Configurator(const int argc, const char* const * const argv);
=======
	Configurator();
>>>>>>> bec7aa46

	/**
	 * \brief Virtual default destructor.
	 */
	virtual ~Configurator() noexcept;

	/**
	 * \brief Configure options applying configuration logic.
	 *
	 * CLI input is checked for semantic validity. It is checked that all valued
	 * options have legal values and that no illegal combination of options is
	 * present. Default values to options are applied, if defined. The input
	 * arguments are validated.
	 *
	 * \param[in] argc Number of CLI arguments
	 * \param[in] argv Array of CLI arguments
	 *
	 * \return The options object derived from the CLI arguments
	 */
	std::unique_ptr<Options> provide_options(const int argc,
		const char* const * const argv);

	/**
	 * \brief Return the list of supported options.
	 *
	 * \return List of supported options.
	 */
	static const std::vector<Option>& global_options();

	/**
	 * \brief Return the list of supported options.
	 *
	 * \return List of supported options.
	 */
	const std::vector<std::pair<Option, OptionCode>>& supported_options()
		const;

protected:

	/**
<<<<<<< HEAD
	 * \brief Worker: consume an option from the command line if present.
	 *
	 * \param[in] tokens The command line input to inspect for options
	 * \param[in] option The option to parse
	 *
	 * \return TRUE and the option value if the option was successfully consumed
	 *
	 * \throws CallSyntaxException On valued options with empty value
	 */
	std::pair<bool, std::string> option(CLITokens &tokens, const Option &option)
		const;

	/**
	 * \brief Service: consume a single command line argument if present.
	 *
	 * Intended as default implementation of do_parse_arguments() for subclasses
	 * that wish to support a single argument.
	 *
	 * If no argument was present, an empty string will be returned.
	 *
	 * This function can be called multiple times and each call will try to
	 * consume an argument.
	 *
	 * \param[in] tokens The command line input to inspect for an argument
	 *
	 * \return Argument string iff an argument could be consumed, otherwise
	 * empty string
	 */
	std::string argument(CLITokens &tokens) const;

	/**
	 * \brief Service: consume all command line arguments.
	 *
	 * Intended as default implementation of do_parse_arguments() for subclasses
	 * that wish to support multiple arguments.
	 *
	 * Warning: this consumes every present token as part of an argument list.
	 * After this function has been called, \tokens.empty() will be TRUE. Use
	 * this only as last parsing operation.
	 *
	 * \param[in] tokens The command line input to inspect for arguments
	 *
	 * \return List of arguments consumed
	 */
	std::vector<std::string> arguments(CLITokens &tokens) const;
=======
	 * \brief Globally managed options.
	 *
	 * The order of symbols MUST match the order in global_options_.
	 */
	enum class CONFIG : OptionCode
	{
		HELP      = 1,
		VERSION   = 2,
		VERBOSITY = 3,
		QUIET     = 4,
		LOGFILE   = 5,
		OUTFILE   = 6
	};
>>>>>>> bec7aa46

	/**
	 *  \brief Enumerable representation of global config options.
	 */
	static constexpr std::array<CONFIG, 6> global_id_ =
	{
		CONFIG::HELP,
		CONFIG::VERSION,
		CONFIG::VERBOSITY,
		CONFIG::QUIET,
		CONFIG::LOGFILE,
		CONFIG::OUTFILE
	};

public:

	/**
	 * \brief Returns the minimal code constant to be used by subclasses.
	 *
<<<<<<< HEAD
	 * \param[in] tokens The tokens to parse
	 *
	 * \return Options parsed from the command line input
=======
	 * Subclasses my declare their code range starting with this code + 1.
>>>>>>> bec7aa46
	 *
	 * \see ARIdOptions
	 * \see CALCBASE
	 */
<<<<<<< HEAD
	std::unique_ptr<Options> parse_options(CLITokens& tokens);

	/**
	 * \brief Worker: called by parse_input() to parse the arguments.
	 *
	 * The CLITokens passed has the state immediately after parse_options() has
	 * been finished. Hence, whatever is left unparsed is not a supported
	 * option.
	 *
	 * The arguments parsed by this function can be append()ed to the
	 * options object passed.
	 *
	 * Directly after this method was called, it is checked whether the
	 * command line has been completely consumed. If tokens were left, after
	 * parse_arguments() has been finished, a CallSyntaxException will be
	 * thrown.
	 *
	 * Overriding this method can define whether the application supports
	 * no arguments, a single argument or multiple arguments. It also defines
	 * whether those arguments are optional or mandatory.
	 *
	 * The default implementation consumes exactly one argument.
	 *
	 * \param[in] tokens  The command line input to inspect for arguments
	 * \param[in] options The Options to append the arguments to
	 *
	 * \return Number of arguments that have been parsed
	 *
	 * \throws CallSyntaxException Iff the arguments are not syntactically ok
	 */
	int parse_arguments(CLITokens& tokens, Options &options) const;
=======
	static constexpr OptionCode BASE_CODE() { return global_id_.size(); };

protected:
>>>>>>> bec7aa46

	/**
	 * \brief Access a global option by its index.
	 *
<<<<<<< HEAD
	 * \param[in] tokens The command line input
=======
	 * Equivalent to global_options()[index].
>>>>>>> bec7aa46
	 *
	 * \param[in] conf Configuration item to get the option for
	 *
	 * \return The Option for \c conf
	 */
<<<<<<< HEAD
	std::unique_ptr<Options> parse_input(CLITokens& tokens);
=======
	static const Option& global(const CONFIG conf);
>>>>>>> bec7aa46

	/**
	 * \brief Create a list of all application-specific supported options.
	 *
	 * \return List of all application-specific supported options
	 */
	std::vector<std::pair<Option, OptionCode>> all_supported() const;

	/**
	 * \brief Process the global options in the parsed input.
	 */
	std::unique_ptr<Options> process_global_options(const CLIInput &input)
		const;

private:

	/**
	 * \brief List of options supported by any ARApplication.
	 */
	static const std::vector<Option> global_options_;

	/**
	 * \brief Start index for processing in parse_input().
	 *
	 * Every index < FIRST_UNPROCESSED_OPTION is a global option that will not
	 * make it into the Options object and can therefore just be skipped.
	 */
	//static const std::size_t FIRST_UNPROCESSED_OPTION;

	virtual const std::vector<std::pair<Option, OptionCode>>&
		do_supported_options() const
	= 0;

	/**
<<<<<<< HEAD
	 * \brief Implements parse_arguments(CLITokens&, Options&) const
	 *
	 * Consumes exactly one argument.
	 *
	 * \param[in] tokens  The command line input to inspect for arguments
	 * \param[in] options The Options to append the arguments to
	 *
	 * \return Number of arguments that have been parsed
	 *
	 * \throws CallSyntaxException Iff the arguments are not syntactically ok
	 */
	virtual int do_parse_arguments(CLITokens& tokens, Options &options) const;

	/**
=======
>>>>>>> bec7aa46
	 * \brief Called by parse_input() after .
	 *
	 * The Options contain everything returned by parse_input(). This means,
	 * they already have been intercepted by parse_options() as
	 * well as parse_arguments().
	 *
	 * The default implementation just returns the input.
	 *
	 * \param[in] options The Options to configure
	 *
	 * \return The Options instance derived from the command line input
	 */
	virtual std::unique_ptr<Options> do_configure_options(
			std::unique_ptr<Options> options);

	/**
	 * \brief The loglevel manager.
	 *
	 * Acts as a delegate to assisst the implementation of configure_loglevel().
	 */
	LogManager logman_;
<<<<<<< HEAD

	/**
	 * \brief Internal representation of the CLITokens.
	 */
	CLITokens tokens_;
=======
>>>>>>> bec7aa46
};


/**
 * \brief Default Configurator to parse a single argument without any options.
 */
class DefaultConfigurator : public Configurator
{
public:

	using Configurator::Configurator;

private:

	const std::vector<std::pair<Option, OptionCode>>&
		do_supported_options() const override;
};

} // namespace arcsapp

#endif
<|MERGE_RESOLUTION|>--- conflicted
+++ resolved
@@ -129,17 +129,10 @@
 {
 public:
 
-<<<<<<< HEAD
-	/**
-	 * \brief Empty constructor.
-	 *
-	 * \param[in] argc Number of CLI arguments
-	 * \param[in] argv Array of CLI arguments
-	 */
-	Configurator(const int argc, const char* const * const argv);
-=======
+	/**
+	 * \brief Constructor.
+	 */
 	Configurator();
->>>>>>> bec7aa46
 
 	/**
 	 * \brief Virtual default destructor.
@@ -180,53 +173,6 @@
 protected:
 
 	/**
-<<<<<<< HEAD
-	 * \brief Worker: consume an option from the command line if present.
-	 *
-	 * \param[in] tokens The command line input to inspect for options
-	 * \param[in] option The option to parse
-	 *
-	 * \return TRUE and the option value if the option was successfully consumed
-	 *
-	 * \throws CallSyntaxException On valued options with empty value
-	 */
-	std::pair<bool, std::string> option(CLITokens &tokens, const Option &option)
-		const;
-
-	/**
-	 * \brief Service: consume a single command line argument if present.
-	 *
-	 * Intended as default implementation of do_parse_arguments() for subclasses
-	 * that wish to support a single argument.
-	 *
-	 * If no argument was present, an empty string will be returned.
-	 *
-	 * This function can be called multiple times and each call will try to
-	 * consume an argument.
-	 *
-	 * \param[in] tokens The command line input to inspect for an argument
-	 *
-	 * \return Argument string iff an argument could be consumed, otherwise
-	 * empty string
-	 */
-	std::string argument(CLITokens &tokens) const;
-
-	/**
-	 * \brief Service: consume all command line arguments.
-	 *
-	 * Intended as default implementation of do_parse_arguments() for subclasses
-	 * that wish to support multiple arguments.
-	 *
-	 * Warning: this consumes every present token as part of an argument list.
-	 * After this function has been called, \tokens.empty() will be TRUE. Use
-	 * this only as last parsing operation.
-	 *
-	 * \param[in] tokens The command line input to inspect for arguments
-	 *
-	 * \return List of arguments consumed
-	 */
-	std::vector<std::string> arguments(CLITokens &tokens) const;
-=======
 	 * \brief Globally managed options.
 	 *
 	 * The order of symbols MUST match the order in global_options_.
@@ -240,7 +186,6 @@
 		LOGFILE   = 5,
 		OUTFILE   = 6
 	};
->>>>>>> bec7aa46
 
 	/**
 	 *  \brief Enumerable representation of global config options.
@@ -260,73 +205,25 @@
 	/**
 	 * \brief Returns the minimal code constant to be used by subclasses.
 	 *
-<<<<<<< HEAD
-	 * \param[in] tokens The tokens to parse
-	 *
-	 * \return Options parsed from the command line input
-=======
 	 * Subclasses my declare their code range starting with this code + 1.
->>>>>>> bec7aa46
 	 *
 	 * \see ARIdOptions
 	 * \see CALCBASE
 	 */
-<<<<<<< HEAD
-	std::unique_ptr<Options> parse_options(CLITokens& tokens);
-
-	/**
-	 * \brief Worker: called by parse_input() to parse the arguments.
-	 *
-	 * The CLITokens passed has the state immediately after parse_options() has
-	 * been finished. Hence, whatever is left unparsed is not a supported
-	 * option.
-	 *
-	 * The arguments parsed by this function can be append()ed to the
-	 * options object passed.
-	 *
-	 * Directly after this method was called, it is checked whether the
-	 * command line has been completely consumed. If tokens were left, after
-	 * parse_arguments() has been finished, a CallSyntaxException will be
-	 * thrown.
-	 *
-	 * Overriding this method can define whether the application supports
-	 * no arguments, a single argument or multiple arguments. It also defines
-	 * whether those arguments are optional or mandatory.
-	 *
-	 * The default implementation consumes exactly one argument.
-	 *
-	 * \param[in] tokens  The command line input to inspect for arguments
-	 * \param[in] options The Options to append the arguments to
-	 *
-	 * \return Number of arguments that have been parsed
-	 *
-	 * \throws CallSyntaxException Iff the arguments are not syntactically ok
-	 */
-	int parse_arguments(CLITokens& tokens, Options &options) const;
-=======
 	static constexpr OptionCode BASE_CODE() { return global_id_.size(); };
 
 protected:
->>>>>>> bec7aa46
 
 	/**
 	 * \brief Access a global option by its index.
 	 *
-<<<<<<< HEAD
-	 * \param[in] tokens The command line input
-=======
 	 * Equivalent to global_options()[index].
->>>>>>> bec7aa46
 	 *
 	 * \param[in] conf Configuration item to get the option for
 	 *
 	 * \return The Option for \c conf
 	 */
-<<<<<<< HEAD
-	std::unique_ptr<Options> parse_input(CLITokens& tokens);
-=======
 	static const Option& global(const CONFIG conf);
->>>>>>> bec7aa46
 
 	/**
 	 * \brief Create a list of all application-specific supported options.
@@ -337,6 +234,8 @@
 
 	/**
 	 * \brief Process the global options in the parsed input.
+	 *
+	 * \return The Options after processing the global options
 	 */
 	std::unique_ptr<Options> process_global_options(const CLIInput &input)
 		const;
@@ -349,40 +248,20 @@
 	static const std::vector<Option> global_options_;
 
 	/**
-	 * \brief Start index for processing in parse_input().
-	 *
-	 * Every index < FIRST_UNPROCESSED_OPTION is a global option that will not
-	 * make it into the Options object and can therefore just be skipped.
-	 */
-	//static const std::size_t FIRST_UNPROCESSED_OPTION;
-
+	 * \brief Implements supported_options().
+	 *
+	 * The returned options will NOT include the global options.
+	 *
+	 * \return The options supported by this instance specifically
+	 *
+	 * \see global_options()
+	 */
 	virtual const std::vector<std::pair<Option, OptionCode>>&
 		do_supported_options() const
 	= 0;
 
 	/**
-<<<<<<< HEAD
-	 * \brief Implements parse_arguments(CLITokens&, Options&) const
-	 *
-	 * Consumes exactly one argument.
-	 *
-	 * \param[in] tokens  The command line input to inspect for arguments
-	 * \param[in] options The Options to append the arguments to
-	 *
-	 * \return Number of arguments that have been parsed
-	 *
-	 * \throws CallSyntaxException Iff the arguments are not syntactically ok
-	 */
-	virtual int do_parse_arguments(CLITokens& tokens, Options &options) const;
-
-	/**
-=======
->>>>>>> bec7aa46
-	 * \brief Called by parse_input() after .
-	 *
-	 * The Options contain everything returned by parse_input(). This means,
-	 * they already have been intercepted by parse_options() as
-	 * well as parse_arguments().
+	 * \brief Called by provide_options() after all options are parsed.
 	 *
 	 * The default implementation just returns the input.
 	 *
@@ -399,14 +278,6 @@
 	 * Acts as a delegate to assisst the implementation of configure_loglevel().
 	 */
 	LogManager logman_;
-<<<<<<< HEAD
-
-	/**
-	 * \brief Internal representation of the CLITokens.
-	 */
-	CLITokens tokens_;
-=======
->>>>>>> bec7aa46
 };
 
 
